--- conflicted
+++ resolved
@@ -1,140 +1,54 @@
 {
-<<<<<<< HEAD
-  "name": "gh-pages",
+  "name": "web3-crypto-streaming-service",
   "version": "1.0.0",
-  "description": "GitHub Pages website",
-  "main": "app.js",
-  "type": "module",
+  "description": "A decentralized crypto-powered streaming service built on Web3 principles",
+  "main": "server.js",
   "scripts": {
-    "start": "node app.js",
-    "dev": "vite",
-    "lint": "eslint --ext .js,.jsx,.ts,.tsx .",
-    "lint:fix": "eslint --ext .js,.jsx,.ts,.tsx . --fix",
-    "format": "prettier --write \"**/*.{js,html,css,json,md}\"",
-    "clean": "rimraf node_modules package-lock.json",
-    "reinstall": "npm run clean && npm install",
+    "start": "node server.js",
+    "dev": "nodemon server.js",
     "test": "jest",
-    "test:watch": "jest --watch",
-    "test:coverage": "jest --coverage",
-    "build:wasm": "cd red_x && node ../scripts/build-wasm.js",
-    "security": "npm audit fix",
-    "deploy": "node scripts/deploy-gh-pages.js deploy",
-    "deploy:status": "node scripts/deploy-gh-pages.js status",
-    "build": "npm run build:vite && npm run build:jekyll",
-    "build:vite": "vite build",
-    "build:jekyll": "bundle exec jekyll build",
-    "optimize-images": "imagemin assets/images/* --out-dir=assets/images",
-    "minify-css": "cleancss -o assets/css/main.min.css assets/css/main.css",
-    "predeploy": "npm run lint && npm run build",
-    "fetch-resources": "node scripts/fetch-external-resources.js",
-    "handshake": "node scripts/handshake-connector.js",
-    "sync-docs": "node scripts/google-docs-integration.js",
-    "gen:education": "node scripts/generate-educational-content.js",
-    "gen:fun": "node scripts/generate-fun-content.js",
-    "preview": "vite preview",
-    "cfig": "node scripts/cfig.js",
-    "cfig:get": "node scripts/cfig.js get",
-    "cfig:set": "node scripts/cfig.js set",
-    "cfig:list": "node scripts/cfig.js list",
-    "cfig:features": "node scripts/cfig.js features",
-    "cfig:env": "node scripts/cfig.js env"
+    "lint": "eslint .",
+    "build": "vite build"
   },
-  "author": "Project RED X Team",
-  "license": "MIT",
   "dependencies": {
-    "chalk": "^5.3.0",
+    "chalk": "^4.1.2",
+    "cheerio": "^1.0.0-rc.12",
     "compression": "^1.7.4",
     "dotenv": "^16.3.1",
-    "ethers": "^6.9.0",
-    "googleapis": "^129.0.0",
-    "rimraf": "^5.0.5",
+    "ethers": "^5.8.0",
+    "googleapis": "^118.0.0",
+    "http-server": "^14.1.1",
+    "node-fetch": "^3.3.2",
+    "nodemailer": "^6.10.1",
+    "rimraf": "^5.0.1",
     "serve-static": "^2.2.0",
-    "uuid": "^9.0.1",
-    "@web3modal/wagmi": "^3.5.0",
-    "@wagmi/core": "^1.4.12",
-    "viem": "^1.19.13",
-    "web3": "^4.3.0",
-    "web3-stream": "^1.2.0",
-    "@rainbow-me/rainbowkit": "^1.3.0",
-    "ipfs-http-client": "^60.0.1",
-    "@livepeer/react": "^3.0.9"
-  },
-  "optionalDependencies": {
-    "canvas": "^2.11.2"
+    "uuid": "^11.1.0"
   },
   "devDependencies": {
+    "@nomiclabs/hardhat-ethers": "^2.2.3",
+    "@nomiclabs/hardhat-etherscan": "^3.1.8",
+    "@nomiclabs/hardhat-waffle": "^2.0.6",
+    "@openzeppelin/contracts": "^5.3.0",
+    "chai": "^5.2.0",
+    "dotenv": "^16.5.0",
     "eslint": "^9.24.0",
     "eslint-config-prettier": "^10.1.1",
     "eslint-plugin-prettier": "^5.0.0",
-    "jest": "^29.7.0",
+    "ethereum-waffle": "^4.0.10",
+    "ethers": "^5.8.0",
+    "html-validate": "^9.5.3",
+    "jest": "^29.6.2",
     "lint-staged": "^15.2.5",
-    "nodemon": "^3.0.2",
-    "prettier": "^3.1.1",
+    "nodemon": "^3.0.1",
+    "prettier": "^3.0.0",
     "rimraf": "^6.0.1",
     "simple-git-hooks": "^2.9.0",
-    "vite": "^6.2.5",
-    "vite-plugin-node-polyfills": "^0.19.0",
-    "vitest": "^1.0.4",
-    "tailwindcss": "^3.4.0",
-    "postcss": "^8.4.32",
-    "autoprefixer": "^10.4.16"
+    "vite": "^6.3.0"
   },
   "engines": {
     "node": ">=16.0.0"
   },
-  "overrides": {
-    "glob": "^10.3.10",
-    "gauge": "^5.0.1",
-    "npmlog": "^8.0.0",
-    "are-we-there-yet": "^3.0.1",
-    "micromatch": "^4.0.8"
-  },
-  "lint-staged": {
-    "*.{js,jsx,ts,tsx}": [
-      "eslint --fix",
-      "prettier --write"
-    ],
-    "*.{html,css,json,md}": [
-      "prettier --write"
-    ]
-  },
-  "simple-git-hooks": {
-    "pre-commit": "npx lint-staged"
+  "optionalDependencies": {
+    "canvas": "^2.11.0"
   }
-=======
-  "name": "web3-core-functionality",
-  "version": "0.1.0",
-  "description": "Web3 Streaming Platform with smart contracts and frontend",
-  "main": "index.js",
-  "scripts": {
-    "start": "npx serve . -l 8000",
-    "test": "hardhat test",
-    "compile": "hardhat compile",
-    "deploy:local": "hardhat run scripts/deploy.js --network localhost",
-    "deploy:sepolia": "hardhat run scripts/deploy.js --network sepolia",
-    "deploy:mumbai": "hardhat run scripts/deploy.js --network mumbai",
-    "node": "hardhat node",
-    "verify": "hardhat verify"
-  },
-  "dependencies": {
-    "@openzeppelin/contracts": "^4.9.3",
-    "dotenv": "^16.3.1",
-    "ipfs-http-client": "^60.0.0",
-    "serve": "^14.2.0"
-  },
-  "devDependencies": {
-    "@nomicfoundation/hardhat-chai-matchers": "^2.0.1",
-    "@nomicfoundation/hardhat-ethers": "^3.0.0",
-    "@nomicfoundation/hardhat-network-helpers": "^1.0.8",
-    "@nomicfoundation/hardhat-toolbox": "^3.0.0",
-    "@nomicfoundation/hardhat-verify": "^1.0.0",
-    "chai": "^4.3.7",
-    "ethers": "^6.6.0",
-    "hardhat": "^2.16.0",
-    "hardhat-gas-reporter": "^1.0.9",
-    "solidity-coverage": "^0.8.4"
-  },
-  "author": "Team MODSIAS",
-  "license": "MIT"
->>>>>>> 057def43
 }