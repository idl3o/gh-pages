<<<<<<< HEAD
require('@nomiclabs/hardhat-waffle');
require('@nomiclabs/hardhat-ethers');
=======
require("@nomicfoundation/hardhat-toolbox");
require("dotenv").config();
>>>>>>> 057def43

// Default private key for testing (do NOT use in production)
const DEFAULT_PRIVATE_KEY = "0xac0974bec39a17e36ba4a6b4d238ff944bacb478cbed5efcae784d7bf4f2ff80"; // Hardhat default account

/** @type import('hardhat/config').HardhatUserConfig */
module.exports = {
<<<<<<< HEAD
  solidity: '0.8.17',
=======
  solidity: {
    version: "0.8.19",
    settings: {
      optimizer: {
        enabled: true,
        runs: 200
      }
    }
  },
>>>>>>> 057def43
  networks: {
    hardhat: {
      chainId: 1337,
      mining: {
        auto: true,
        interval: 3000
      }
    },
    localhost: {
<<<<<<< HEAD
      url: 'http://127.0.0.1:8545'
    }
  },
  paths: {
    sources: './contracts',
    tests: './test',
    artifacts: './artifacts'
=======
      url: "http://127.0.0.1:8545",
      chainId: 31337,
    },
    sepolia: {
      url: process.env.SEPOLIA_RPC_URL || "https://eth-sepolia.g.alchemy.com/v2/demo",
      accounts: [process.env.PRIVATE_KEY || DEFAULT_PRIVATE_KEY],
      chainId: 11155111
    },
    mumbai: {
      url: process.env.MUMBAI_RPC_URL || "https://polygon-mumbai.g.alchemy.com/v2/demo",
      accounts: [process.env.PRIVATE_KEY || DEFAULT_PRIVATE_KEY],
      chainId: 80001
    }
  },
  etherscan: {
    apiKey: {
      sepolia: process.env.ETHERSCAN_API_KEY || "",
      polygonMumbai: process.env.POLYGONSCAN_API_KEY || ""
    }
  },
  paths: {
    sources: "./contracts",
    tests: "./test",
    cache: "./cache",
    artifacts: "./artifacts"
  },
  mocha: {
    timeout: 40000
>>>>>>> 057def43
  }
};<|MERGE_RESOLUTION|>--- conflicted
+++ resolved
@@ -1,21 +1,15 @@
-<<<<<<< HEAD
 require('@nomiclabs/hardhat-waffle');
 require('@nomiclabs/hardhat-ethers');
-=======
-require("@nomicfoundation/hardhat-toolbox");
-require("dotenv").config();
->>>>>>> 057def43
+require('@nomicfoundation/hardhat-toolbox');
+require('dotenv').config();
 
 // Default private key for testing (do NOT use in production)
-const DEFAULT_PRIVATE_KEY = "0xac0974bec39a17e36ba4a6b4d238ff944bacb478cbed5efcae784d7bf4f2ff80"; // Hardhat default account
+const DEFAULT_PRIVATE_KEY = '0xac0974bec39a17e36ba4a6b4d238ff944bacb478cbed5efcae784d7bf4f2ff80'; // Hardhat default account
 
 /** @type import('hardhat/config').HardhatUserConfig */
 module.exports = {
-<<<<<<< HEAD
-  solidity: '0.8.17',
-=======
   solidity: {
-    version: "0.8.19",
+    version: '0.8.19',
     settings: {
       optimizer: {
         enabled: true,
@@ -23,7 +17,6 @@
       }
     }
   },
->>>>>>> 057def43
   networks: {
     hardhat: {
       chainId: 1337,
@@ -33,43 +26,33 @@
       }
     },
     localhost: {
-<<<<<<< HEAD
-      url: 'http://127.0.0.1:8545'
-    }
-  },
-  paths: {
-    sources: './contracts',
-    tests: './test',
-    artifacts: './artifacts'
-=======
-      url: "http://127.0.0.1:8545",
-      chainId: 31337,
+      url: 'http://127.0.0.1:8545',
+      chainId: 31337
     },
     sepolia: {
-      url: process.env.SEPOLIA_RPC_URL || "https://eth-sepolia.g.alchemy.com/v2/demo",
+      url: process.env.SEPOLIA_RPC_URL || 'https://eth-sepolia.g.alchemy.com/v2/demo',
       accounts: [process.env.PRIVATE_KEY || DEFAULT_PRIVATE_KEY],
       chainId: 11155111
     },
     mumbai: {
-      url: process.env.MUMBAI_RPC_URL || "https://polygon-mumbai.g.alchemy.com/v2/demo",
+      url: process.env.MUMBAI_RPC_URL || 'https://polygon-mumbai.g.alchemy.com/v2/demo',
       accounts: [process.env.PRIVATE_KEY || DEFAULT_PRIVATE_KEY],
       chainId: 80001
     }
   },
   etherscan: {
     apiKey: {
-      sepolia: process.env.ETHERSCAN_API_KEY || "",
-      polygonMumbai: process.env.POLYGONSCAN_API_KEY || ""
+      sepolia: process.env.ETHERSCAN_API_KEY || '',
+      polygonMumbai: process.env.POLYGONSCAN_API_KEY || ''
     }
   },
   paths: {
-    sources: "./contracts",
-    tests: "./test",
-    cache: "./cache",
-    artifacts: "./artifacts"
+    sources: './contracts',
+    tests: './test',
+    cache: './cache',
+    artifacts: './artifacts'
   },
   mocha: {
     timeout: 40000
->>>>>>> 057def43
   }
 };