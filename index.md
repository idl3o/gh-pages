--- conflicted
+++ resolved
@@ -1,4 +1,3 @@
-<<<<<<< HEAD
 ---
 layout: default
 title: Web3 Crypto Streaming Service
@@ -168,7 +167,6 @@
     <p>&copy; 2025 Web3 Crypto Streaming Service. All rights reserved.</p>
   </div>
 </footer>
-=======
 ---
 layout: default
 title: Web3 Crypto Streaming Service
@@ -337,5 +335,4 @@
   <div style="max-width: 1200px; margin: 2rem auto 0 auto; padding-top: 2rem; border-top: 1px solid rgba(255,255,255,0.1); text-align: center;">
     <p>&copy; 2025 Web3 Crypto Streaming Service. All rights reserved.</p>
   </div>
-</footer>
->>>>>>> 7326d5af
+</footer>