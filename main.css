--- conflicted
+++ resolved
@@ -1,4 +1,3 @@
-<<<<<<< HEAD
 /* Base styles for Web3 Streaming Service - 2025 Edition */
 
 :root {
@@ -23,6 +22,13 @@
   --danger: #e53e3e;
   --border-color: rgba(255, 255, 255, 0.1);
 
+  /* Additional colors from merged version */
+  --primary-color: #4361ee;
+  --background-dark: #1a1a2e;
+  --background-light: #16213e;
+  --info-color: #3498db;
+  --error-color: #e74c3c;
+
   /* Typography */
   --font-main:
     'Inter', -apple-system, BlinkMacSystemFont, 'Segoe UI', Roboto, Oxygen, Ubuntu, Cantarell,
@@ -73,6 +79,7 @@
   color: var(--text-color);
   background-color: var(--background-color);
   scroll-behavior: smooth;
+  min-height: 100vh;
 }
 
 h1,
@@ -158,90 +165,10 @@
 
 .center-text {
   text-align: center;
-=======
-/* Main Styles for Web3 Crypto Streaming Service */
-
-:root {
-  --primary-color: #4361ee;
-  --primary-dark: #3a56d4;
-  --secondary-color: #3a0ca3;
-  --background-dark: #1a1a2e;
-  --background-light: #16213e;
-  --text-light: #f8f9fa;
-  --text-dark: #343a40;
-  --success-color: #2ecc71;
-  --error-color: #e74c3c;
-  --info-color: #3498db;
-}
-
-* {
-  box-sizing: border-box;
-  margin: 0;
-  padding: 0;
-}
-
-body {
-  font-family: 'Segoe UI', Tahoma, Geneva, Verdana, sans-serif;
-  line-height: 1.6;
-  color: var(--text-light);
-  background-color: #0f0f1a;
-  min-height: 100vh;
-}
-
-.container {
-  width: 90%;
-  max-width: 1200px;
-  margin: 0 auto;
-  padding: 0 20px;
-}
-
-a {
-  color: var(--primary-color);
-  text-decoration: none;
-  transition: color 0.3s;
-}
-
-a:hover {
-  color: var(--primary-dark);
-}
-
-.button {
-  display: inline-block;
-  padding: 0.75rem 1.5rem;
-  border-radius: 4px;
-  text-align: center;
-  font-weight: bold;
-  margin-right: 10px;
-  cursor: pointer;
-  transition: all 0.3s;
-}
-
-.primary {
-  background-color: var(--primary-color);
-  color: white;
-  border: none;
-}
-
-.primary:hover {
-  background-color: var(--primary-dark);
-  color: white;
-}
-
-.outline {
-  background-color: transparent;
-  border: 2px solid var(--primary-color);
-  color: var(--primary-color);
-}
-
-.outline:hover {
-  background-color: var(--primary-color);
-  color: white;
->>>>>>> 057def43
 }
 
 /* Navigation */
 .navigation {
-<<<<<<< HEAD
   background-color: rgba(18, 18, 18, 0.8);
   backdrop-filter: blur(10px);
   -webkit-backdrop-filter: blur(10px);
@@ -252,25 +179,17 @@
   z-index: 1000;
   box-shadow: 0 2px 10px rgba(0, 0, 0, 0.1);
   transition: all var(--transition-speed) ease;
+  padding: 15px 0;
 }
 
 [data-theme='light'] .navigation {
   background-color: rgba(255, 255, 255, 0.8);
-=======
-  background-color: var(--background-dark);
-  padding: 15px 0;
-  box-shadow: 0 2px 4px rgba(0, 0, 0, 0.1);
-  position: sticky;
-  top: 0;
-  z-index: 100;
->>>>>>> 057def43
 }
 
 .nav-container {
   display: flex;
   justify-content: space-between;
   align-items: center;
-<<<<<<< HEAD
   height: 70px;
 }
 
@@ -284,20 +203,11 @@
   display: flex;
   align-items: center;
   gap: 1rem;
-=======
-}
-
-.logo {
-  font-size: 1.5rem;
-  font-weight: bold;
-  color: var(--primary-color);
->>>>>>> 057def43
 }
 
 .main-nav ul {
   display: flex;
   list-style: none;
-<<<<<<< HEAD
   margin: 0;
   padding: 0;
   gap: 1.5rem;
@@ -325,6 +235,22 @@
   width: 100%;
 }
 
+/* Add active link styling to match the hover effect */
+.main-nav a.active {
+  color: var(--primary);
+  position: relative;
+}
+
+.main-nav a.active::after {
+  content: '';
+  position: absolute;
+  bottom: 0;
+  left: 0;
+  width: 100%;
+  height: 2px;
+  background: var(--gradient-primary);
+}
+
 .connect-wallet-btn {
   background: var(--gradient-primary);
   padding: 0.5rem 1.25rem !important;
@@ -369,6 +295,7 @@
   position: relative;
   overflow: hidden;
   background: linear-gradient(135deg, var(--dark), #1e1e1e);
+  text-align: center;
 }
 
 [data-theme='light'] .hero {
@@ -494,11 +421,13 @@
     transform var(--transition-speed) ease,
     box-shadow var(--transition-speed) ease;
   border: none;
+  margin-right: 10px;
 }
 
 .button.primary {
   background: var(--gradient-primary);
   color: white;
+  border: none;
 }
 
 .button.outline {
@@ -519,6 +448,16 @@
 .button:hover {
   transform: translateY(-3px);
   box-shadow: var(--shadow);
+}
+
+.primary:hover {
+  background-color: var(--primary-dark);
+  color: white;
+}
+
+.outline:hover {
+  background-color: var(--primary);
+  color: white;
 }
 
 /* Tech Badges */
@@ -539,174 +478,10 @@
   background: var(--primary);
   color: white;
   transform: translateY(-3px);
-=======
-}
-
-.main-nav ul li {
-  margin-left: 20px;
-}
-
-.main-nav a {
-  color: var(--text-light);
-  font-weight: 500;
-}
-
-.main-nav a:hover {
-  color: var(--primary-color);
-}
-
-/* Sections */
-.section {
-  padding: 60px 0;
-}
-
-.section-alt {
-  padding: 60px 0;
-  background-color: #121225;
-}
-
-h1,
-h2,
-h3,
-h4 {
-  margin-bottom: 1rem;
-}
-
-h1 {
-  font-size: 2.5rem;
-}
-
-h2 {
-  font-size: 2rem;
-}
-
-h3 {
-  font-size: 1.5rem;
-}
-
-p {
-  margin-bottom: 1rem;
-}
-
-.center-text {
-  text-align: center;
-}
-
-.hero {
-  background: linear-gradient(135deg, #1a1a2e, #16213e);
-  padding: 80px 0;
-  text-align: center;
-}
-
-.hero h1 {
-  margin-bottom: 1rem;
-}
-
-.hero p {
-  font-size: 1.2rem;
-  margin-bottom: 1.5rem;
-}
-
-/* Grid Layout */
-.grid {
-  display: grid;
-  grid-template-columns: repeat(auto-fill, minmax(300px, 1fr));
-  gap: 2rem;
-  margin-top: 2rem;
-}
-
-.card {
-  background-color: var(--background-dark);
-  border-radius: 8px;
-  padding: 1.5rem;
-  box-shadow: 0 4px 6px rgba(0, 0, 0, 0.1);
-}
-
-/* Footer */
-.footer {
-  background-color: var(--background-dark);
-  padding: 40px 0 20px;
-  margin-top: 60px;
-}
-
-.footer-grid {
-  display: grid;
-  grid-template-columns: 2fr 1fr 1fr 1fr;
-  gap: 2rem;
-}
-
-.footer h3,
-.footer h4 {
-  color: var(--primary-color);
-}
-
-.footer ul {
-  list-style: none;
-}
-
-.footer ul li {
-  margin-bottom: 10px;
-}
-
-.footer-bottom {
-  margin-top: 40px;
-  padding-top: 20px;
-  border-top: 1px solid rgba(255, 255, 255, 0.1);
-  text-align: center;
-}
-
-/* Tables */
-table {
-  width: 100%;
-  border-collapse: collapse;
-  margin: 1rem 0 2rem;
-}
-
-table th,
-table td {
-  padding: 0.75rem;
-  text-align: left;
-  border-bottom: 1px solid rgba(255, 255, 255, 0.1);
-}
-
-table th {
-  background-color: var(--background-dark);
-}
-
-/* Media Queries */
-@media (max-width: 768px) {
-  .footer-grid {
-    grid-template-columns: 1fr 1fr;
-  }
-
-  .grid {
-    grid-template-columns: 1fr;
-  }
-}
-
-@media (max-width: 576px) {
-  .footer-grid {
-    grid-template-columns: 1fr;
-  }
-
-  .nav-container {
-    flex-direction: column;
-  }
-
-  .main-nav ul {
-    margin-top: 15px;
-  }
-
-  .main-nav ul li {
-    margin-left: 10px;
-    margin-right: 10px;
-  }
->>>>>>> 057def43
 }
 
 /* Architecture Diagram */
 .architecture-diagram {
-<<<<<<< HEAD
   background-color: var(--card-background);
   border-radius: var(--border-radius);
   padding: 1.5rem;
@@ -751,6 +526,24 @@
 
 [data-theme='light'] .token-info table tr:nth-child(even) {
   background-color: rgba(0, 0, 0, 0.02);
+}
+
+/* Tables */
+table {
+  width: 100%;
+  border-collapse: collapse;
+  margin: 1rem 0 2rem;
+}
+
+table th,
+table td {
+  padding: 0.75rem;
+  text-align: left;
+  border-bottom: 1px solid rgba(255, 255, 255, 0.1);
+}
+
+table th {
+  background-color: var(--background-dark);
 }
 
 /* Education Courses */
@@ -849,7 +642,8 @@
 }
 
 /* Footer */
-#footer {
+#footer,
+.footer {
   background-color: var(--dark-2);
   color: var(--light);
   padding: 5rem 0 2rem;
@@ -925,6 +719,8 @@
   display: flex;
   justify-content: space-between;
   align-items: center;
+  text-align: center;
+  margin-top: 40px;
 }
 
 .language-selector select {
@@ -1079,6 +875,43 @@
   }
 
   .footer-grid {
+    grid-template-columns: 1fr 1fr;
+  }
+
+  .iteration-header {
+    flex-direction: column;
+    align-items: flex-start;
+  }
+
+  .countdown-timer {
+    width: 100%;
+    justify-content: space-between;
+  }
+
+  .iteration-actions {
+    flex-direction: column;
+  }
+
+  .iteration-stats {
+    gap: 1.5rem;
+  }
+
+  .nav-container {
+    flex-direction: column;
+  }
+
+  .main-nav ul {
+    margin-top: 15px;
+  }
+
+  .main-nav ul li {
+    margin-left: 10px;
+    margin-right: 10px;
+  }
+}
+
+@media (max-width: 576px) {
+  .footer-grid {
     grid-template-columns: 1fr;
   }
 
@@ -1135,6 +968,14 @@
 
   .architecture-diagram pre {
     font-size: 0.75rem;
+  }
+
+  .countdown-unit {
+    padding: 0.35rem 0.5rem;
+  }
+
+  .countdown-unit span:first-child {
+    font-size: 1.25rem;
   }
 }
 
@@ -1317,81 +1158,6 @@
   border: 1px solid #2c2c44;
 }
 
-/* Pulse animation for buttons */
-@keyframes pulse {
-  0% {
-    transform: scale(1);
-    box-shadow: 0 0 0 0 rgba(var(--primary-rgb), 0.5);
-  }
-  70% {
-    transform: scale(1.02);
-    box-shadow: 0 0 0 10px rgba(var(--primary-rgb), 0);
-  }
-  100% {
-    transform: scale(1);
-  }
-}
-
-.button.primary.pulse {
-  animation: pulse 1.5s cubic-bezier(0.25, 0.46, 0.45, 0.94) both;
-}
-
-.progress-ring {
-  width: 24px;
-  height: 24px;
-  margin-left: 8px;
-  transform: rotate(-90deg);
-}
-
-.progress-ring__circle {
-  stroke: var(--primary-color);
-  fill: transparent;
-  stroke-width: 2;
-  stroke-linecap: round;
-  transition: all 0.2s ease;
-}
-
-@keyframes modalFadeIn {
-  from {
-    opacity: 0;
-    transform: translateY(-30px);
-  }
-  to {
-    opacity: 1;
-    transform: translateY(0);
-  }
-}
-
-@media (max-width: 768px) {
-  .iteration-header {
-    flex-direction: column;
-    align-items: flex-start;
-  }
-  
-  .countdown-timer {
-    width: 100%;
-    justify-content: space-between;
-  }
-  
-  .iteration-actions {
-    flex-direction: column;
-  }
-  
-  .iteration-stats {
-    gap: 1.5rem;
-  }
-}
-
-@media (max-width: 480px) {
-  .countdown-unit {
-    padding: 0.35rem 0.5rem;
-  }
-  
-  .countdown-unit span:first-child {
-    font-size: 1.25rem;
-  }
-}
-
 /* Iteration Modal Styling */
 #iteration-modal {
   display: none;
@@ -1413,209 +1179,60 @@
   opacity: 1;
 }
 
-.modal-content {
-  background-color: var(--background-color);
-  border-radius: 8px;
-  padding: 2rem;
-  max-width: 500px;
-  width: 90%;
-  box-shadow: 0 5px 15px rgba(0, 0, 0, 0.3);
-  position: relative;
-  transform: scale(0.95);
-  transition: transform 0.3s ease, opacity 0.3s ease;
-}
-
-.modal-content.bounce-in {
-  animation: modal-bounce-in 0.5s forwards;
-}
-
-.modal-content.fade-out {
-  animation: modal-fade-out 0.3s forwards;
-}
-
-.close-modal {
-  position: absolute;
-  top: 10px;
-  right: 10px;
-  font-size: 24px;
-  cursor: pointer;
-  color: var(--text-color);
-  background: none;
-  border: none;
-  transition: color 0.2s ease;
-}
-
-.close-modal:hover {
-  color: var(--primary-color);
-}
-
-.modal-title {
-  margin-top: 0;
-  color: var(--primary-color);
-  border-bottom: 2px solid var(--accent-color);
-  padding-bottom: 0.5rem;
-  margin-bottom: 1rem;
-}
-
-.modal-countdown {
-  font-size: 0.8rem;
-  color: var(--text-color-light);
-  margin-top: 1rem;
-  text-align: right;
-}
-
-.modal-options {
-  display: flex;
-  flex-direction: column;
-  gap: 0.75rem;
-  margin: 1.5rem 0;
-}
-
-.modal-options button {
-  transform: translateY(0);
-  transition: transform 0.2s ease, box-shadow 0.2s ease;
-}
-
-.modal-options button:hover {
-  transform: translateY(-2px);
-  box-shadow: 0 4px 8px rgba(0, 0, 0, 0.1);
-}
-
-.modal-progress {
-  width: 100%;
-  height: 4px;
-  background: rgba(255, 255, 255, 0.2);
-  border-radius: 2px;
-  margin-top: 1rem;
-  overflow: hidden;
-}
-
-.modal-progress-bar {
-  height: 100%;
-  background: linear-gradient(90deg, var(--primary-color), var(--accent-color));
-  width: 100%;
-  transition: width 1s linear;
-}
-
-#continue-iteration {
-  background-color: var(--primary-color);
-  color: white;
-}
-
-#continue-iteration:hover {
-  background-color: var(--primary-color-dark);
-  transform: translateY(-2px);
-}
-
-#provide-feedback {
-  background-color: var(--accent-color);
-  color: white;
-}
-
-#provide-feedback:hover {
-  background-color: var(--accent-color-dark);
-  transform: translateY(-2px);
-}
-
-#skip-iteration {
-  background-color: transparent;
-  color: var(--text-color);
-  border: 1px solid var(--border-color);
-}
-
-#skip-iteration:hover {
-  background-color: var(--border-color);
-}
-
-.countdown-container {
-  display: flex;
-  justify-content: center;
-  gap: 1rem;
-  margin: 1.5rem 0;
-}
-
-.countdown-box {
-  display: flex;
-  flex-direction: column;
-  align-items: center;
-}
-
-.countdown-number {
-  background-color: var(--accent-color);
-  color: white;
-  font-size: 1.5rem;
-  font-weight: bold;
-  border-radius: 4px;
-  padding: 0.5rem 0.75rem;
-  min-width: 3rem;
-  text-align: center;
-}
-
-.countdown-label {
-  font-size: 0.8rem;
-  margin-top: 0.5rem;
-  color: var(--text-color-light);
-}
-
-.iteration-count {
-  display: inline-block;
-  background: var(--accent-color);
-  color: white;
-  padding: 0.25rem 0.5rem;
-  border-radius: 4px;
-  margin-left: 0.5rem;
-  font-weight: bold;
-}
-
 /* Animations */
 @keyframes bounce-in {
-  0% { transform: scale(0.3); opacity: 0; }
-  50% { transform: scale(1.05); opacity: 1; }
-  70% { transform: scale(0.9); }
-  100% { transform: scale(1); }
-}
-
-@keyframes fade-out {
-  0% { transform: scale(1); opacity: 1; }
-  100% { transform: scale(0.3); opacity: 0; }
-}
-
-@keyframes pulse {
-  0% { box-shadow: 0 0 0 0 rgba(var(--primary-color-rgb), 0.7); }
-  70% { box-shadow: 0 0 0 10px rgba(var(--primary-color-rgb), 0); }
-  100% { box-shadow: 0 0 0 0 rgba(var(--primary-color-rgb), 0); }
-}
-
-@keyframes modal-bounce-in {
   0% {
-    transform: scale(0.8);
+    transform: scale(0.3);
     opacity: 0;
   }
-  40% {
-    transform: scale(1.03);
+  50% {
+    transform: scale(1.05);
     opacity: 1;
   }
   70% {
-    transform: scale(0.98);
+    transform: scale(0.9);
   }
   100% {
     transform: scale(1);
   }
 }
 
-@keyframes modal-fade-out {
+@keyframes fade-out {
   0% {
     transform: scale(1);
     opacity: 1;
   }
   100% {
-    transform: scale(0.8);
+    transform: scale(0.3);
     opacity: 0;
   }
 }
 
+@keyframes pulse {
+  0% {
+    box-shadow: 0 0 0 0 rgba(var(--primary-rgb), 0.7);
+  }
+  70% {
+    box-shadow: 0 0 0 10px rgba(var(--primary-rgb), 0);
+  }
+  100% {
+    box-shadow: 0 0 0 0 rgba(var(--primary-rgb), 0);
+  }
+}
+
+@keyframes modalFadeIn {
+  from {
+    opacity: 0;
+    transform: translateY(-30px);
+  }
+  to {
+    opacity: 1;
+    transform: translateY(0);
+  }
+}
+
 .bounce-in {
-  animation: bounce-in 0.5s cubic-bezier(0.175, 0.885, 0.320, 1.275) forwards;
+  animation: bounce-in 0.5s cubic-bezier(0.175, 0.885, 0.32, 1.275) forwards;
 }
 
 .fade-out {
@@ -1628,28 +1245,4 @@
 
 .button.primary.pulse {
   animation: pulse 1s ease-out;
-=======
-  background-color: #121225;
-  border-radius: 8px;
-  padding: 1rem;
-  margin: 1.5rem 0;
-  overflow-x: auto;
-}
-
-.architecture-diagram pre {
-  font-family: 'Courier New', monospace;
-  color: #a0a0a0;
-}
-
-/* Tech Stack */
-.tech-badge {
-  display: inline-block;
-  background-color: var(--background-light);
-  color: var(--primary-color);
-  padding: 0.5rem 1rem;
-  border-radius: 20px;
-  margin: 0.5rem;
-  font-size: 0.9rem;
-  border: 1px solid var(--primary-color);
->>>>>>> 057def43
 }